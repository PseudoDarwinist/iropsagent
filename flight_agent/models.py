--- conflicted
+++ resolved
@@ -129,9 +129,7 @@
     flight = relationship("Flight", back_populates="bookings")
     traveler = relationship("Traveler", back_populates="bookings")
     disruption_events = relationship("DisruptionEvent", back_populates="booking")
-<<<<<<< HEAD
     flight_holds = relationship("FlightHold", back_populates="booking")
-=======
     trip_monitors = relationship("TripMonitor", back_populates="booking")
 
 
@@ -160,7 +158,6 @@
     user = relationship("User", back_populates=None)
     booking = relationship("Booking", back_populates="trip_monitors")
     flight = relationship("Flight", back_populates="trip_monitors")
->>>>>>> d39024f7
 
 
 class DisruptionEvent(Base):
@@ -675,7 +672,6 @@
         db.close()
 
 
-<<<<<<< HEAD
 # New helper functions for the newly implemented models
 
 def create_disruption_alert(event_id: str, user_id: str, alert_data: dict) -> DisruptionAlert:
@@ -886,8 +882,7 @@
         db.close()
 
 
-=======
->>>>>>> d39024f7
+
 def get_or_create_wallet(user_id: str) -> Wallet:
     """Get or create a wallet for a user"""
     db = SessionLocal()
