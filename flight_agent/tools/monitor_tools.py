def check_all_monitored_flights() -> str:
    """
    Check all monitored flights in the database for the next 48 hours
    
    Returns:
        Summary of all upcoming flights and their status
    """
    from datetime import datetime, timedelta, timezone
    from ..models import SessionLocal, Booking
    
    db = SessionLocal()
    try:
        # Get flights in next 48 hours
        now = datetime.now(timezone.utc)
        cutoff = now + timedelta(hours=48)
        
        upcoming_flights = db.query(Booking).filter(
            Booking.departure_date > now,
            Booking.departure_date < cutoff,
            Booking.status == "CONFIRMED"
        ).all()
        
        if not upcoming_flights:
            return "No flights to monitor in the next 48 hours"
        
        result = f"Found {len(upcoming_flights)} flights to monitor:\n\n"
        
        for booking in upcoming_flights:
            time_until = booking.departure_date.replace(tzinfo=timezone.utc) - now
            hours_until = int(time_until.total_seconds() / 3600)
            
            result += f"✈️ {booking.flight_number}\n"
            result += f"   Route: {booking.origin} → {booking.destination}\n"
            result += f"   Departure: {booking.departure_date.strftime('%Y-%m-%d %H:%M')}\n"
            result += f"   Time until departure: {hours_until} hours\n"
            result += f"   Status: {booking.status}\n"
            result += f"   Passenger: {booking.user_id}\n\n"
        
        return result.strip()
        
    except Exception as e:
        return f"Error checking flights: {str(e)}"
    finally:
        db.close()


<<<<<<< HEAD
def detect_and_process_disruptions() -> str:
    """
    Detect flight disruptions and process them including SMS notifications
    
    Returns:
        Summary of disruptions detected and processed
    """
    from datetime import datetime, timedelta
    from ..models import (
        SessionLocal, Booking, DisruptionEvent, create_disruption_event,
        get_high_priority_disruptions
    )
    from .flight_tools import get_flight_status
    from .communication_tools import send_disruption_sms
    
    db = SessionLocal()
    try:
        # Get upcoming flights to check for disruptions
        now = datetime.now()
        cutoff = now + timedelta(hours=48)
        
        upcoming_flights = db.query(Booking).filter(
            Booking.departure_date > now,
            Booking.departure_date < cutoff,
            Booking.status == "CONFIRMED"
        ).all()
        
        if not upcoming_flights:
            return "No upcoming flights to check for disruptions"
        
        disruptions_found = 0
        sms_sent = 0
        results = []
        
        for booking in upcoming_flights:
            # Check flight status
            flight_status = get_flight_status(booking.flight_number)
            
            # Simple disruption detection based on status
            is_disrupted = False
            disruption_type = "UNKNOWN"
            priority = "MEDIUM"
            
            if "CANCELLED" in flight_status.upper():
                is_disrupted = True
                disruption_type = "CANCELLED"
                priority = "HIGH"
            elif "DELAYED" in flight_status.upper():
                is_disrupted = True
                disruption_type = "DELAYED"
                priority = "MEDIUM"
            elif "DIVERTED" in flight_status.upper():
                is_disrupted = True
                disruption_type = "DIVERTED"
                priority = "HIGH"
            
            if is_disrupted:
                # Check if we already have a disruption event for this booking
                existing_disruption = db.query(DisruptionEvent).filter(
                    DisruptionEvent.booking_id == booking.booking_id,
                    DisruptionEvent.disruption_type == disruption_type
                ).first()
                
                if not existing_disruption:
                    # Create new disruption event
                    disruption_data = {
                        'type': disruption_type,
                        'priority': priority,
                        'original_departure': booking.departure_date
                    }
                    
                    disruption = create_disruption_event(booking.booking_id, disruption_data)
                    disruptions_found += 1
                    
                    results.append(f"🚨 New {disruption_type}: {booking.flight_number} ({booking.origin}->{booking.destination})")
                    
                    # Try to send SMS if high priority
                    if priority == "HIGH":
                        sms_result = send_disruption_sms(disruption.event_id)
                        if "SMS sent" in sms_result:
                            sms_sent += 1
                            results.append(f"   📱 SMS notification sent")
                        else:
                            results.append(f"   📱 SMS failed: {sms_result}")
        
        # Also process any existing high-priority disruptions that haven't been notified
        unnotified_disruptions = get_high_priority_disruptions()
        for disruption in unnotified_disruptions:
            sms_result = send_disruption_sms(disruption.event_id)
            if "SMS sent" in sms_result:
                sms_sent += 1
                results.append(f"📱 SMS sent for existing disruption: {disruption.event_id}")
        
        summary = f"Disruption Detection Summary:\n"
        summary += f"- Flights checked: {len(upcoming_flights)}\n"
        summary += f"- New disruptions found: {disruptions_found}\n"
        summary += f"- SMS notifications sent: {sms_sent}\n\n"
        
        if results:
            summary += "Details:\n" + "\n".join(results)
        else:
            summary += "No disruptions detected."
        
        return summary
        
    except Exception as e:
        return f"Error detecting disruptions: {str(e)}"
=======
def detect_flight_disruption(booking_id: str, flight_status_data: dict) -> dict:
    """
    Detect flight disruption and automatically process compensation if applicable
    
    Args:
        booking_id: Booking ID to check for disruption
        flight_status_data: Current flight status information
    
    Returns:
        Dictionary containing disruption detection and compensation results
    """
    from datetime import datetime, timezone
    from uuid import uuid4
    from ..models import SessionLocal, Booking, DisruptionEvent
    from .wallet_tools import process_compensation
    
    db = SessionLocal()
    try:
        # Get the booking
        booking = db.query(Booking).filter(Booking.booking_id == booking_id).first()
        if not booking:
            return {'error': 'Booking not found'}
        
        # Analyze flight status for disruptions
        disruption_detected = False
        disruption_type = None
        delay_hours = 0
        new_departure = None
        
        # Check for cancellation
        if flight_status_data.get('status', '').upper() in ['CANCELLED', 'CANCELED']:
            disruption_detected = True
            disruption_type = 'CANCELLED'
        
        # Check for significant delays (>2 hours)
        elif flight_status_data.get('delayed_by_minutes', 0) > 120:
            disruption_detected = True
            disruption_type = 'DELAYED'
            delay_hours = flight_status_data['delayed_by_minutes'] / 60
            if flight_status_data.get('new_departure_time'):
                new_departure = datetime.fromisoformat(flight_status_data['new_departure_time'])
        
        # Check for diversion
        elif (flight_status_data.get('diverted') or 
              flight_status_data.get('destination_airport') != booking.destination):
            disruption_detected = True
            disruption_type = 'DIVERTED'
        
        if not disruption_detected:
            return {
                'disruption_detected': False,
                'message': 'No significant disruption detected'
            }
        
        # Check if we already processed this disruption
        existing_event = db.query(DisruptionEvent).filter(
            DisruptionEvent.booking_id == booking_id,
            DisruptionEvent.disruption_type == disruption_type
        ).first()
        
        if existing_event:
            return {
                'disruption_detected': True,
                'disruption_type': disruption_type,
                'message': 'Disruption already processed',
                'event_id': existing_event.event_id
            }
        
        # Create disruption event
        event_id = f"event_{uuid4().hex[:12]}_{int(datetime.now().timestamp())}"
        disruption_event = DisruptionEvent(
            event_id=event_id,
            booking_id=booking_id,
            disruption_type=disruption_type,
            original_departure=booking.departure_date,
            new_departure=new_departure,
            rebooking_status='PENDING'
        )
        
        db.add(disruption_event)
        db.commit()
        
        # Prepare disruption data for compensation calculation
        disruption_data = {
            'disruption_type': disruption_type,
            'booking_class': booking.booking_class,
            'delay_hours': delay_hours,
            'is_international': _is_international_flight(booking.origin, booking.destination),
            'airline': booking.airline,
            'flight_distance_km': _estimate_flight_distance(booking.origin, booking.destination)
        }
        
        # Process automatic compensation
        compensation_result = process_compensation(
            user_id=booking.user_id,
            booking_id=booking_id,
            disruption_event_id=event_id,
            disruption_data=disruption_data
        )
        
        return {
            'disruption_detected': True,
            'disruption_type': disruption_type,
            'event_id': event_id,
            'delay_hours': delay_hours,
            'compensation_processed': compensation_result.get('success', False),
            'compensation_amount': compensation_result.get('amount_credited', 0),
            'compensation_details': compensation_result,
            'message': f"Disruption detected and compensation processed: {compensation_result.get('message', 'Unknown result')}"
        }
    
    except Exception as e:
        db.rollback()
        return {
            'error': f'Error processing disruption: {str(e)}',
            'disruption_detected': True,
            'disruption_type': disruption_type
        }
    finally:
        db.close()


def monitor_and_compensate_disruptions() -> str:
    """
    Monitor all active bookings for disruptions and automatically process compensation
    
    Returns:
        Summary of monitoring and compensation activities
    """
    from datetime import datetime, timedelta, timezone
    from ..models import SessionLocal, Booking
    
    db = SessionLocal()
    results = []
    
    try:
        # Get upcoming flights that haven't been checked recently
        now = datetime.now(timezone.utc)
        cutoff = now + timedelta(hours=48)
        check_threshold = now - timedelta(hours=1)  # Check flights not checked in last hour
        
        flights_to_check = db.query(Booking).filter(
            Booking.departure_date > now,
            Booking.departure_date < cutoff,
            Booking.status == "CONFIRMED",
            Booking.last_checked < check_threshold  # or Booking.last_checked.is_(None)
        ).all()
        
        if not flights_to_check:
            return "No flights need disruption monitoring at this time."
        
        results.append(f"Monitoring {len(flights_to_check)} flights for disruptions:\n")
        
        for booking in flights_to_check:
            # Simulate flight status check (in real implementation, would call FlightAware API)
            flight_status = _simulate_flight_status_check(booking)
            
            # Update last checked timestamp
            booking.last_checked = now
            
            # Check for disruptions
            disruption_result = detect_flight_disruption(booking.booking_id, flight_status)
            
            if disruption_result.get('disruption_detected'):
                compensation_msg = ""
                if disruption_result.get('compensation_processed'):
                    amount = disruption_result.get('compensation_amount', 0)
                    compensation_msg = f" | 💰 ${amount:.2f} credited to wallet"
                
                results.append(
                    f"🚨 {booking.flight_number}: {disruption_result['disruption_type']}"
                    f"{compensation_msg}"
                )
            else:
                results.append(f"✅ {booking.flight_number}: No disruption detected")
        
        db.commit()
        return '\n'.join(results)
    
    except Exception as e:
        db.rollback()
        return f"Error monitoring flights: {str(e)}"
>>>>>>> adb1d8bb
    finally:
        db.close()


<<<<<<< HEAD
def send_pending_sms_notifications() -> str:
    """
    Send SMS notifications for any pending high-priority disruptions
    
    Returns:
        Summary of SMS notifications sent
    """
    from ..models import get_high_priority_disruptions
    from .communication_tools import send_disruption_sms
    
    try:
        pending_disruptions = get_high_priority_disruptions()
        
        if not pending_disruptions:
            return "No pending high-priority disruptions for SMS notification"
        
        sms_sent = 0
        results = []
        
        for disruption in pending_disruptions:
            sms_result = send_disruption_sms(disruption.event_id)
            if "SMS sent" in sms_result:
                sms_sent += 1
                results.append(f"✅ {sms_result}")
            else:
                results.append(f"❌ {sms_result}")
        
        summary = f"SMS Notification Summary:\n"
        summary += f"- Pending disruptions: {len(pending_disruptions)}\n"
        summary += f"- SMS notifications sent: {sms_sent}\n\n"
        
        if results:
            summary += "Details:\n" + "\n".join(results)
        
        return summary
        
    except Exception as e:
        return f"Error sending pending SMS notifications: {str(e)}"
=======
def _is_international_flight(origin: str, destination: str) -> bool:
    """
    Determine if flight is international based on airport codes
    
    Args:
        origin: Origin airport code
        destination: Destination airport code
    
    Returns:
        True if international flight, False otherwise
    """
    # US airport codes typically start with 'K' in ICAO format or are 3-letter IATA codes
    # This is a simplified check - in production, would use proper airport database
    
    us_airports = {
        'JFK', 'LAX', 'ORD', 'ATL', 'DFW', 'DEN', 'SFO', 'SEA', 'LAS', 'MCO',
        'EWR', 'CLT', 'PHX', 'IAH', 'MIA', 'BOS', 'MSP', 'FLL', 'DTW', 'PHL'
    }
    
    origin_domestic = origin in us_airports or (len(origin) == 4 and origin.startswith('K'))
    dest_domestic = destination in us_airports or (len(destination) == 4 and destination.startswith('K'))
    
    return not (origin_domestic and dest_domestic)


def _estimate_flight_distance(origin: str, destination: str) -> int:
    """
    Estimate flight distance in kilometers
    
    Args:
        origin: Origin airport code
        destination: Destination airport code
    
    Returns:
        Estimated distance in kilometers
    """
    # Simplified distance estimation - in production would use proper airport coordinates
    # This provides reasonable estimates for compensation calculation
    
    distance_map = {
        # Common US domestic routes
        ('JFK', 'LAX'): 3944,
        ('ORD', 'LAX'): 2802,
        ('ATL', 'LAX'): 3088,
        ('JFK', 'SFO'): 4139,
        ('ORD', 'JFK'): 1185,
        
        # International examples
        ('JFK', 'LHR'): 5545,
        ('LAX', 'NRT'): 8815,
        ('JFK', 'CDG'): 5850,
        ('SFO', 'FRA'): 9080,
    }
    
    # Try direct lookup
    key = (origin, destination)
    if key in distance_map:
        return distance_map[key]
    
    # Try reverse lookup
    reverse_key = (destination, origin)
    if reverse_key in distance_map:
        return distance_map[reverse_key]
    
    # Default estimates based on route type
    if _is_international_flight(origin, destination):
        return 6000  # Assume trans-oceanic
    else:
        return 1500  # Assume domestic medium-haul


def _simulate_flight_status_check(booking) -> dict:
    """
    Simulate flight status check for testing purposes
    In production, this would call the FlightAware API
    
    Args:
        booking: Booking object
    
    Returns:
        Simulated flight status data
    """
    import random
    from datetime import datetime, timedelta
    
    # Simulate various scenarios for testing
    scenarios = [
        # Normal flight (80% probability)
        {
            'probability': 0.8,
            'status': 'ON_TIME',
            'delayed_by_minutes': 0
        },
        # Minor delay (10% probability)
        {
            'probability': 0.1,
            'status': 'DELAYED',
            'delayed_by_minutes': 45
        },
        # Major delay - triggers compensation (5% probability)
        {
            'probability': 0.05,
            'status': 'DELAYED',
            'delayed_by_minutes': 240  # 4 hours
        },
        # Cancellation - triggers compensation (5% probability)
        {
            'probability': 0.05,
            'status': 'CANCELLED',
            'delayed_by_minutes': 0
        }
    ]
    
    # Select scenario based on probability
    rand = random.random()
    cumulative_prob = 0
    selected_scenario = scenarios[0]  # Default to on-time
    
    for scenario in scenarios:
        cumulative_prob += scenario['probability']
        if rand <= cumulative_prob:
            selected_scenario = scenario
            break
    
    result = {
        'flight_number': booking.flight_number,
        'status': selected_scenario['status'],
        'delayed_by_minutes': selected_scenario['delayed_by_minutes'],
        'destination_airport': booking.destination,
        'diverted': False
    }
    
    # Add new departure time if delayed
    if selected_scenario['delayed_by_minutes'] > 0:
        new_departure = booking.departure_date + timedelta(minutes=selected_scenario['delayed_by_minutes'])
        result['new_departure_time'] = new_departure.isoformat()
    
    return result
>>>>>>> adb1d8bb
<|MERGE_RESOLUTION|>--- conflicted
+++ resolved
@@ -44,7 +44,6 @@
         db.close()
 
 
-<<<<<<< HEAD
 def detect_and_process_disruptions() -> str:
     """
     Detect flight disruptions and process them including SMS notifications
@@ -152,7 +151,6 @@
         
     except Exception as e:
         return f"Error detecting disruptions: {str(e)}"
-=======
 def detect_flight_disruption(booking_id: str, flight_status_data: dict) -> dict:
     """
     Detect flight disruption and automatically process compensation if applicable
@@ -335,12 +333,10 @@
     except Exception as e:
         db.rollback()
         return f"Error monitoring flights: {str(e)}"
->>>>>>> adb1d8bb
     finally:
         db.close()
 
 
-<<<<<<< HEAD
 def send_pending_sms_notifications() -> str:
     """
     Send SMS notifications for any pending high-priority disruptions
@@ -379,7 +375,6 @@
         
     except Exception as e:
         return f"Error sending pending SMS notifications: {str(e)}"
-=======
 def _is_international_flight(origin: str, destination: str) -> bool:
     """
     Determine if flight is international based on airport codes
@@ -517,5 +512,4 @@
         new_departure = booking.departure_date + timedelta(minutes=selected_scenario['delayed_by_minutes'])
         result['new_departure_time'] = new_departure.isoformat()
     
-    return result
->>>>>>> adb1d8bb
+    return result