--- conflicted
+++ resolved
@@ -21,11 +21,9 @@
     display_sidebar_wallet_info,
     display_quick_wallet_actions
 )
-<<<<<<< HEAD
 from flight_agent.tools.wallet_tools import get_wallet_summary
 from flight_agent.tools.flight_tools import get_flight_status, check_my_flights
 from flight_agent.tools.booking_tools import manual_booking_entry
-=======
 from flight_agent.tools.wallet_tools import (
     validate_wallet_balance,
     process_payment,
@@ -192,7 +190,6 @@
             payment_result['rollback_result'] = rollback_result
     
     return payment_result
->>>>>>> deafa596
 
 
 def init_session_state():
@@ -321,7 +318,6 @@
         show_filters=False
     )
 
-<<<<<<< HEAD
 
 def wallet_page():
     """Dedicated wallet management page"""
@@ -436,14 +432,13 @@
                     st.error(f"Error checking flight status: {str(e)}")
             else:
                 st.error("Please enter a flight number")
-=======
+
     # Example 2: A hypothetical canceled flight to trigger rebooking with wallet payment
     user_message_text_2 = "My flight AA100 was cancelled. Can you find alternatives and I want to pay with my wallet if I have enough credits?"
     user_message_2 = types.Content(role="user", parts=[types.Part(text=user_message_text_2)])
 
     print(f"\n--- Conversation 2 (Cancellation + Wallet Payment Request) ---")
     print(f"User: {user_message_text_2}")
->>>>>>> deafa596
 
 
 def analytics_page():
@@ -568,4 +563,13 @@
 
 
 if __name__ == "__main__":
-    main()+    main()
+
+    # To run this script:
+    # 1. Ensure your .env file is set up correctly.
+    # 2. Run 'pip3 install -r requirements.txt'
+    # 3. Execute: python3 flight_agent_app.py
+    asyncio.run(main())
+
+    # To run with the ADK web UI (for interactive chat):
+    # adk web